--- conflicted
+++ resolved
@@ -134,7 +134,6 @@
     await runTransform(codemod, process.cwd(), { force: true })
   }
 
-<<<<<<< HEAD
   // Release https://github.com/vercel/next.js/releases/tag/v14.3.0-canary.45
   // PR https://github.com/vercel/next.js/pull/65058
   if (compareVersions(targetNextVersion, '14.3.0-canary.45') >= 0) {
@@ -142,12 +141,10 @@
     await suggestReactTypesCodemods(packageManager)
   }
 
-=======
   console.log() // new line
   if (codemods.length > 0) {
     console.log(`${pc.green('✔')} Codemods have been applied successfully.`)
   }
->>>>>>> 13f8fcbb
   console.log(
     `Please review the local changes and read the Next.js 15 migration guide to complete the migration. https://nextjs.org/docs/canary/app/building-your-application/upgrading/version-15`
   )
