/* global window, document */
import EventEmitter from './EventEmitter'

const webpackModule = module

export default class PageLoader {
  constructor (buildId, assetPrefix) {
    this.buildId = buildId
    this.assetPrefix = assetPrefix

    this.pageCache = {}
    this.pageLoadedHandlers = {}
    this.pageRegisterEvents = new EventEmitter()
    this.loadingRoutes = {}

    this.chunkRegisterEvents = new EventEmitter()
    this.loadedChunks = {}
  }

  normalizeRoute (route) {
    if (route[0] !== '/') {
      throw new Error(`Route name should start with a "/", got "${route}"`)
    }
    route = route.replace(/\/index$/, '/')

    if (route === '/') return route
    return route.replace(/\/$/, '')
  }

  loadPage (route) {
    route = this.normalizeRoute(route)

    return new Promise((resolve, reject) => {
      const fire = ({ error, page }) => {
        this.pageRegisterEvents.off(route, fire)
        delete this.loadingRoutes[route]

        if (error) {
          reject(error)
        } else {
          resolve(page)
        }
      }

      // If there's a cached version of the page, let's use it.
      const cachedPage = this.pageCache[route]
      if (cachedPage) {
        const { error, page } = cachedPage
        error ? reject(error) : resolve(page)
        return
      }

      // Register a listener to get the page
      this.pageRegisterEvents.on(route, fire)

      // If the page is loading via SSR, we need to wait for it
      // rather downloading it again.
      if (document.getElementById(`__NEXT_PAGE__${route}`)) {
        return
      }

      // Load the script if not asked to load yet.
      if (!this.loadingRoutes[route]) {
        this.loadScript(route)
        this.loadingRoutes[route] = true
      }
    })
  }

  loadScript (route) {
    route = this.normalizeRoute(route)
<<<<<<< HEAD
    route = route === '/' ? '/index.js' : `${route}.js`
=======
    let scriptRoute = route

    if (__NEXT_DATA__.nextExport) {
      scriptRoute = route === '/' ? '/index.js' : `${route}/index.js`
    }
>>>>>>> 2a6557d6

    const script = document.createElement('script')
    const url = `${this.assetPrefix}/_next/${encodeURIComponent(this.buildId)}/page${scriptRoute}`
    script.src = url
    script.type = 'text/javascript'
    script.onerror = () => {
      const error = new Error(`Error when loading route: ${route}`)
      this.pageRegisterEvents.emit(route, { error })
    }

    document.body.appendChild(script)
  }

  // This method if called by the route code.
  registerPage (route, regFn) {
    const register = () => {
      try {
        const { error, page } = regFn()
        this.pageCache[route] = { error, page }
        this.pageRegisterEvents.emit(route, { error, page })
      } catch (error) {
        this.pageCache[route] = { error }
        this.pageRegisterEvents.emit(route, { error })
      }
    }

    // Wait for webpack to become idle if it's not.
    // More info: https://github.com/zeit/next.js/pull/1511
    if (webpackModule && webpackModule.hot && webpackModule.hot.status() !== 'idle') {
      console.log(`Waiting for webpack to become "idle" to initialize the page: "${route}"`)

      const check = (status) => {
        if (status === 'idle') {
          webpackModule.hot.removeStatusHandler(check)
          register()
        }
      }
      webpackModule.hot.status(check)
    } else {
      register()
    }
  }

  registerChunk (chunkName, regFn) {
    const chunk = regFn()
    this.loadedChunks[chunkName] = true
    this.chunkRegisterEvents.emit(chunkName, chunk)
  }

  waitForChunk (chunkName, regFn) {
    const loadedChunk = this.loadedChunks[chunkName]
    if (loadedChunk) {
      return Promise.resolve(true)
    }

    return new Promise((resolve) => {
      const register = (chunk) => {
        this.chunkRegisterEvents.off(chunkName, register)
        resolve(chunk)
      }

      this.chunkRegisterEvents.on(chunkName, register)
    })
  }

  clearCache (route) {
    route = this.normalizeRoute(route)
    delete this.pageCache[route]
    delete this.loadingRoutes[route]

    const script = document.getElementById(`__NEXT_PAGE__${route}`)
    if (script) {
      script.parentNode.removeChild(script)
    }
  }
}<|MERGE_RESOLUTION|>--- conflicted
+++ resolved
@@ -1,4 +1,4 @@
-/* global window, document */
+/* global window, document, __NEXT_DATA__ */
 import EventEmitter from './EventEmitter'
 
 const webpackModule = module
@@ -69,15 +69,11 @@
 
   loadScript (route) {
     route = this.normalizeRoute(route)
-<<<<<<< HEAD
-    route = route === '/' ? '/index.js' : `${route}.js`
-=======
     let scriptRoute = route
 
     if (__NEXT_DATA__.nextExport) {
       scriptRoute = route === '/' ? '/index.js' : `${route}/index.js`
     }
->>>>>>> 2a6557d6
 
     const script = document.createElement('script')
     const url = `${this.assetPrefix}/_next/${encodeURIComponent(this.buildId)}/page${scriptRoute}`
